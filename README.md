--- conflicted
+++ resolved
@@ -1,10 +1,4 @@
-<<<<<<< HEAD
-# RecSync-android
-=======
 # RecSync Android
-
-TODO: panorama gif
->>>>>>> f76be0f5
 
 ## Main ideas:
 - Triggering at some time in the future is no longer needed
@@ -12,19 +6,11 @@
 
 ## Our contribution:
 
-<<<<<<< HEAD
 - Integrated **synchronized video recording**
-- Scripts for extraction, alignment and processing of video frames [in progress]
-=======
-    - Integrated sync video
-    - Scripts for extraction, alignment and processing of video frames
-    - Experiment with flash blinking to evaluate video frames synchronization accuracy
-    - Panoramic video demo with automated Hujin stitching
-
-## Video panorama stitching demo
-
-- in progress on another branch
->>>>>>> f76be0f5
+- Integrated sync video
+- Scripts for extraction, alignment and processing of video frames
+- Experiment with flash blinking to evaluate video frames synchronization accuracy
+- Panoramic video demo with automated Hujin stitching
 
 ## Panoramic demo
 
